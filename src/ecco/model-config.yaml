# GPT2
gpt2:
    use_causal_lm: true
    embedding: "transformer.wte.weight" # String. Directly accessed
    type: 'causal'
    activations: # Regex pattern
        - 'mlp\.c_proj'
gpt2-medium:
    use_causal_lm: true
    embedding: "transformer.wte.weight"
    type: 'causal'
    activations:
        - 'mlp\.c_proj'
gpt2-xl:
    use_causal_lm: true
    embedding: "transformer.wte.weight"
    type: 'causal'
    activations:
        - 'mlp\.c_proj'
distilgpt2:
    use_causal_lm: true
    embedding: "transformer.wte.weight"
    type: 'causal'
    activations:
        - 'mlp\.c_proj'
# BERT
distilbert-base-uncased:
    embedding: "embeddings.word_embeddings"
    type: 'mlm'
    activations:
        - 'ffn\.lin2'
bert-base-uncased:
    embedding: "embeddings.word_embeddings"
    type: 'mlm'
    activations:
        - '\d+\.output\.dense' #To set apart from attention.output.dense
bert-large-uncased:
      embedding: "embeddings.word_embeddings"
      type: 'mlm'
      activations:
         - '\d+\.output\.dense'
'distilbert-base-uncased-finetuned-sst-2-english':
    embedding: "embeddings.word_embeddings"
    type: 'mlm'
    activations:
        - 'ffn.lin2'
'microsoft/BiomedNLP-PubMedBERT-base-uncased-abstract':
    embedding: "embeddings.word_embeddings"
    type: 'mlm'
    activations:
        - '\d+\.output\.dense'
# ALBERT
albert-base-v2:
      embedding: "embeddings.word_embeddings"
      type: 'mlm'
      activations:
        - '\.ffn_output'
albert-large-v2:
      embedding: "embeddings.word_embeddings"
      type: 'mlm'
      activations:
        - '\.ffn_output'
albert-xxlarge-v2:
      embedding: "embeddings.word_embeddings"
      type: 'mlm'
      activations:
        - '\.ffn_output'
# ROBERTA
roberta-base:
    embedding: 'embeddings.word_embeddings'
    type: 'mlm'
    activations:
        - '\d+\.output\.dense'
roberta-large:
    embedding: 'embeddings.word_embeddings'
    type: 'mlm'
    activations:
        - '\d+\.output\.dense'
# ELECTRA
'google/electra-small-discriminator':
    embedding: 'embeddings.word_embeddings'
    type: 'mlm'
    activations:
        - '\d+\.output\.dense'
'google/electra-base-discriminator':
    embedding: 'embeddings.word_embeddings'
    type: 'mlm'
    activations:
        - '\d+\.output\.dense'
'sentence-transformers/distilbert-base-nli-stsb-mean-tokens':
    embedding: "embeddings.word_embeddings"
    type: 'mlm'
    activations:
        - 'ffn.lin2'
# ENCODER DECODER MODELS
# T5
'tscholak/1wnr382e':
    embedding: 'shared.weight'
    type: 'enc-dec'
    activations:
        - 'wo' #Note that this will be both encoder and decoder layers
'valhalla/t5-small-qg-hl':
    embedding: 'shared.weight'
    type: 'enc-dec'
    activations:
        - 'wo' #Note that this will be both encoder and decoder layers
'valhalla/t5-small-qa-qg-hl':
    embedding: 'shared.weight'
    type: 'enc-dec'
    activations:
        - 'wo' #Note that this will be both encoder and decoder layers
'valhalla/t5-base-e2e-qg':
    embedding: 'shared.weight'
    type: 'enc-dec'
    activations:
        - 'wo' #Note that this will be both encoder and decoder layers
t5-small:
    embedding: 'shared.weight'
    type: 'enc-dec'
    activations:
        - 'wo' #Note that this will be both encoder and decoder layers
t5-base:
    embedding: 'shared'
    type: 'enc-dec'
    activations:
        - 'wo' #Note that this will be both encoder and decoder layers
# BART
facebook/bart-large-mnli:
    embedding: 'shared'
    type: 'enc-dec'
    activations:
        - 'fc2'

# DUMMY MODELS
'sshleifer/tiny-gpt2':
<<<<<<< HEAD
    embedding: "transformer.wte.weight"
    type: 'causal'
    activations:
        - 'mlp.c_proj'
'julien-c/bert-xsmall-dummy':
    embedding: "embeddings.word_embeddings"
    type: 'mlm'
    activations:
        - '\d+\.output\.dense'
=======
  use_causal_lm: true
  embedding: "transformer.wte.weight"
  activations:
    - 'mlp.c_proj'
'julien-c/bert-xsmall-dummy':
  embedding: "embeddings.word_embeddings"
  activations:
    - '\d+\.output\.dense'
#EleutherAI
EleutherAI/gpt-neo-125M:
    use_causal_lm: true
    embedding: "transformer.wte.weight"
    activations:
    - 'mlp\.c_proj'
EleutherAI/gpt-neo-1.3B:
    use_causal_lm: true
    embedding: "transformer.wte.weight"
    activations:
    - 'mlp\.c_proj'
EleutherAI/gpt-neo-2.7B:
    use_causal_lm: true
    embedding: "transformer.wte.weight"
    activations:
    - 'mlp\.c_proj'
>>>>>>> 11f8f2e9
<|MERGE_RESOLUTION|>--- conflicted
+++ resolved
@@ -1,24 +1,20 @@
 # GPT2
 gpt2:
-    use_causal_lm: true
     embedding: "transformer.wte.weight" # String. Directly accessed
     type: 'causal'
     activations: # Regex pattern
         - 'mlp\.c_proj'
 gpt2-medium:
-    use_causal_lm: true
     embedding: "transformer.wte.weight"
     type: 'causal'
     activations:
         - 'mlp\.c_proj'
 gpt2-xl:
-    use_causal_lm: true
     embedding: "transformer.wte.weight"
     type: 'causal'
     activations:
         - 'mlp\.c_proj'
 distilgpt2:
-    use_causal_lm: true
     embedding: "transformer.wte.weight"
     type: 'causal'
     activations:
@@ -133,39 +129,29 @@
 
 # DUMMY MODELS
 'sshleifer/tiny-gpt2':
-<<<<<<< HEAD
-    embedding: "transformer.wte.weight"
-    type: 'causal'
-    activations:
-        - 'mlp.c_proj'
-'julien-c/bert-xsmall-dummy':
-    embedding: "embeddings.word_embeddings"
-    type: 'mlm'
-    activations:
-        - '\d+\.output\.dense'
-=======
-  use_causal_lm: true
   embedding: "transformer.wte.weight"
+  type: 'causal'
   activations:
     - 'mlp.c_proj'
 'julien-c/bert-xsmall-dummy':
   embedding: "embeddings.word_embeddings"
+  type: 'mlm'
   activations:
     - '\d+\.output\.dense'
+
 #EleutherAI
 EleutherAI/gpt-neo-125M:
-    use_causal_lm: true
     embedding: "transformer.wte.weight"
+    type: 'causal'
     activations:
     - 'mlp\.c_proj'
 EleutherAI/gpt-neo-1.3B:
-    use_causal_lm: true
     embedding: "transformer.wte.weight"
+    type: 'causal'
     activations:
     - 'mlp\.c_proj'
 EleutherAI/gpt-neo-2.7B:
-    use_causal_lm: true
     embedding: "transformer.wte.weight"
+    type: 'causal'
     activations:
-    - 'mlp\.c_proj'
->>>>>>> 11f8f2e9
+    - 'mlp\.c_proj'